--- conflicted
+++ resolved
@@ -25,16 +25,11 @@
 
 3. **SECURITY FIRST**: Configure your environment:
 ```bash
-<<<<<<< HEAD
 # Copy the template file
 cp .env.example .env
 
 # Edit with your actual values (NEVER commit this file!)
 nano .env
-=======
-# Edit .env with your values
-vim .env
->>>>>>> 139a4de0
 ```
 
 **⚠️ CRITICAL SECURITY STEPS:**
